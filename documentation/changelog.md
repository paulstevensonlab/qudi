--- conflicted
+++ resolved
@@ -75,12 +75,9 @@
 * Adding hardware file of HydraHarp 400 from Pico Quant, basing on the 3.0.0.2 version of function library and user manual.
 * reworked the QDPlotter to now contain fits and a scalable number of plots. Attention: custom notebooks might break by this change.
 * Set proper minimum wavelength value in constraints of Tektronix AWG7k series HW module
-<<<<<<< HEAD
 * Added a hardware file for fibered optical switch Thorlabs OSW12/22 via SwitchInterface
-=======
 * Fixed bug affecting interface overloading of Qudi modules
 *
->>>>>>> fc847a91
 
 
 Config changes:
