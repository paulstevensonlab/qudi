--- conflicted
+++ resolved
@@ -54,14 +54,9 @@
   * `FORCED` (only output as sequence possible)
 * Added interfuse to correct geometrical aberration on scanner via polynomial transformations
 * added the option to do a purely analog ODMR scan.
-<<<<<<< HEAD
 * added multi channel option to process_interface and process_control_interface
-*
-
-=======
 * added the option of an additional path for fit methods
 * 
->>>>>>> a091b1b2
 
 
 Config changes:
